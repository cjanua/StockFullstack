// app/page.tsx
<<<<<<< HEAD
import { AccountOverview } from "@/app/layouts/Home";
=======
import { AccountOverview } from "@/app/layouts/pages/HomeLayout";
import { PortfolioGraph } from "@/components/plotting/Portfolio";
>>>>>>> 32bdb662
import { verifySession } from "@/lib/auth";
import { redirect } from "next/navigation";

export default async function Home() {
  // const user = await verifySession();

  // if (!user.email || !user.password) {
  //   redirect("/register");
  // }

  return <>
    <AccountOverview />
    <PortfolioGraph />
  </>;
}<|MERGE_RESOLUTION|>--- conflicted
+++ resolved
@@ -1,10 +1,6 @@
 // app/page.tsx
-<<<<<<< HEAD
-import { AccountOverview } from "@/app/layouts/Home";
-=======
 import { AccountOverview } from "@/app/layouts/pages/HomeLayout";
 import { PortfolioGraph } from "@/components/plotting/Portfolio";
->>>>>>> 32bdb662
 import { verifySession } from "@/lib/auth";
 import { redirect } from "next/navigation";
 
