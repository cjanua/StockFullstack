--- conflicted
+++ resolved
@@ -24,11 +24,10 @@
 runroot = "/home/$USER/podman-storage/run"
 graphroot = "/home/$USER/podman-storage/root"
 EOF
+
+    podman pull docker.io/library/redis:latest
 fi
 
-<<<<<<< HEAD
-    podman pull docker.io/library/redis:latest
-=======
 if ! which docker >/dev/null 2>&1; then
     sudo pacman -S wget
     wget https://download.docker.com/linux/static/stable/x86_64/docker-27.5.1.tgz -qO- | tar xvfz - docker/docker --strip-components=1
@@ -36,7 +35,6 @@
     yay -S docker-desktop
     systemctl --user start docker-desktop
     systemctl --user enable docker-desktop
->>>>>>> bf1238a4
 fi
 
 podman pull redis
